--- conflicted
+++ resolved
@@ -33,11 +33,8 @@
 from etspy import _format_choices as _fmt
 from etspy import _get_literal_hint_values as _get_lit
 from etspy import align, recon
-<<<<<<< HEAD
 from etspy.visualize import VolumeSlicer
-=======
 from etspy.transform import VolumeRotator, calculate_rotation
->>>>>>> 8b0514d0
 
 if TYPE_CHECKING:
     from types import FrameType
