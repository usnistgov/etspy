--- conflicted
+++ resolved
@@ -17,13 +17,10 @@
       image: aaherzing/tomotools:latest
     steps:
     - uses: actions/checkout@v3
-<<<<<<< HEAD
     - run: . activate tomo
-=======
     # - run: . /opt/conda/bin/activate tomo
     - run: activate tomo
     # - run: pip install pytest
->>>>>>> 569f845d
     - run: pip install -e ./
     - run: pytest --doctest-modules --ignore=tomotools/tests/test_datasets.py tomotools/ 
     - if: always()
